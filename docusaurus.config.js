--- conflicted
+++ resolved
@@ -78,7 +78,6 @@
             type: 'localeDropdown',
             position: 'right',
           },
-<<<<<<< HEAD
           // {
           //   type: 'doc',
           //   docId: 'intro',
@@ -91,8 +90,6 @@
             label: 'GitHub',
             position: 'right',
           },
-=======
->>>>>>> 03f03319
           {
             type: 'search',
             position: 'right',
